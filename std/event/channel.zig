const std = @import("../index.zig");
const builtin = @import("builtin");
const assert = std.debug.assert;
const AtomicRmwOp = builtin.AtomicRmwOp;
const AtomicOrder = builtin.AtomicOrder;
const Loop = std.event.Loop;

/// many producer, many consumer, thread-safe, runtime configurable buffer size
/// when buffer is empty, consumers suspend and are resumed by producers
/// when buffer is full, producers suspend and are resumed by consumers
pub fn Channel(comptime T: type) type {
    return struct {
        loop: *Loop,

        getters: std.atomic.Queue(GetNode),
        or_null_queue: std.atomic.Queue(*std.atomic.Queue(GetNode).Node),
        putters: std.atomic.Queue(PutNode),
        get_count: usize,
        put_count: usize,
        dispatch_lock: u8, // TODO make this a bool
        need_dispatch: u8, // TODO make this a bool

        // simple fixed size ring buffer
        buffer_nodes: []T,
        buffer_index: usize,
        buffer_len: usize,

        const SelfChannel = this;
        const GetNode = struct {
            tick_node: *Loop.NextTickNode,
            data: Data,

            const Data = union(enum) {
                Normal: Normal,
                OrNull: OrNull,
            };

            const Normal = struct {
                ptr: *T,
            };

            const OrNull = struct {
                ptr: *?T,
                or_null: *std.atomic.Queue(*std.atomic.Queue(GetNode).Node).Node,
            };
        };
        const PutNode = struct {
            data: T,
            tick_node: *Loop.NextTickNode,
        };

        /// call destroy when done
        pub fn create(loop: *Loop, capacity: usize) !*SelfChannel {
            const buffer_nodes = try loop.allocator.alloc(T, capacity);
            errdefer loop.allocator.free(buffer_nodes);

            const self = try loop.allocator.create(SelfChannel{
                .loop = loop,
                .buffer_len = 0,
                .buffer_nodes = buffer_nodes,
                .buffer_index = 0,
                .dispatch_lock = 0,
                .need_dispatch = 0,
                .getters = std.atomic.Queue(GetNode).init(),
                .putters = std.atomic.Queue(PutNode).init(),
                .or_null_queue = std.atomic.Queue(*std.atomic.Queue(GetNode).Node).init(),
                .get_count = 0,
                .put_count = 0,
            });
            errdefer loop.allocator.destroy(self);

            return self;
        }

        /// must be called when all calls to put and get have suspended and no more calls occur
        pub fn destroy(self: *SelfChannel) void {
            while (self.getters.get()) |get_node| {
                cancel get_node.data.tick_node.data;
            }
            while (self.putters.get()) |put_node| {
                cancel put_node.data.tick_node.data;
            }
            self.loop.allocator.free(self.buffer_nodes);
            self.loop.allocator.destroy(self);
        }

        /// puts a data item in the channel. The promise completes when the value has been added to the
        /// buffer, or in the case of a zero size buffer, when the item has been retrieved by a getter.
        pub async fn put(self: *SelfChannel, data: T) void {
<<<<<<< HEAD
            // TODO fix this workaround
            var my_handle: promise = undefined;
            suspend |p| {
                my_handle = p;
                resume p;
            }

            var my_tick_node = Loop.NextTickNode.init(my_handle);
            var queue_node = std.atomic.Queue(PutNode).Node.init(PutNode{
                .tick_node = &my_tick_node,
                .data = data,
            });

            // TODO test canceling a put()
            errdefer {
                _ = @atomicRmw(usize, &self.put_count, AtomicRmwOp.Sub, 1, AtomicOrder.SeqCst);
                const need_dispatch = !self.putters.remove(&queue_node);
                self.loop.cancelOnNextTick(&my_tick_node);
                if (need_dispatch) {
                    // oops we made the put_count incorrect for a period of time. fix by dispatching.
                    _ = @atomicRmw(usize, &self.put_count, AtomicRmwOp.Add, 1, AtomicOrder.SeqCst);
                    self.dispatch();
                }
            }
            suspend |handle| {
=======
            suspend {
                var my_tick_node = Loop.NextTickNode{
                    .next = undefined,
                    .data = @handle(),
                };
                var queue_node = std.atomic.Queue(PutNode).Node{
                    .data = PutNode{
                        .tick_node = &my_tick_node,
                        .data = data,
                    },
                    .next = undefined,
                };
>>>>>>> fb05b964
                self.putters.put(&queue_node);
                _ = @atomicRmw(usize, &self.put_count, AtomicRmwOp.Add, 1, AtomicOrder.SeqCst);

                self.dispatch();
            }
        }

        /// await this function to get an item from the channel. If the buffer is empty, the promise will
        /// complete when the next item is put in the channel.
        pub async fn get(self: *SelfChannel) T {
            // TODO fix this workaround
            var my_handle: promise = undefined;
            suspend |p| {
                my_handle = p;
                resume p;
            }

            // TODO integrate this function with named return values
            // so we can get rid of this extra result copy
            var result: T = undefined;
<<<<<<< HEAD
            var my_tick_node = Loop.NextTickNode.init(my_handle);
            var queue_node = std.atomic.Queue(GetNode).Node.init(GetNode{
                .tick_node = &my_tick_node,
                .data = GetNode.Data{
                    .Normal = GetNode.Normal{ .ptr = &result },
                },
            });

            // TODO test canceling a get()
            errdefer {
                _ = @atomicRmw(usize, &self.get_count, AtomicRmwOp.Sub, 1, AtomicOrder.SeqCst);
                const need_dispatch = !self.getters.remove(&queue_node);
                self.loop.cancelOnNextTick(&my_tick_node);
                if (need_dispatch) {
                    // oops we made the get_count incorrect for a period of time. fix by dispatching.
                    _ = @atomicRmw(usize, &self.get_count, AtomicRmwOp.Add, 1, AtomicOrder.SeqCst);
                    self.dispatch();
                }
            }

            suspend |_| {
                self.getters.put(&queue_node);
                _ = @atomicRmw(usize, &self.get_count, AtomicRmwOp.Add, 1, AtomicOrder.SeqCst);

                self.dispatch();
            }
            return result;
        }

        //pub async fn select(comptime EnumUnion: type, channels: ...) EnumUnion {
        //    assert(@memberCount(EnumUnion) == channels.len); // enum union and channels mismatch
        //    assert(channels.len != 0); // enum unions cannot have 0 fields
        //    if (channels.len == 1) {
        //        const result = await (async channels[0].get() catch unreachable);
        //        return @unionInit(EnumUnion, @memberName(EnumUnion, 0), result);
        //    }
        //}

        /// Await this function to get an item from the channel. If the buffer is empty and there are no
        /// puts waiting, this returns null.
        /// Await is necessary for locking purposes. The function will be resumed after checking the channel
        /// for data and will not wait for data to be available.
        pub async fn getOrNull(self: *SelfChannel) ?T {
            // TODO fix this workaround
            var my_handle: promise = undefined;
            suspend |p| {
                my_handle = p;
                resume p;
            }

            // TODO integrate this function with named return values
            // so we can get rid of this extra result copy
            var result: ?T = null;
            var my_tick_node = Loop.NextTickNode.init(my_handle);
            var or_null_node = std.atomic.Queue(*std.atomic.Queue(GetNode).Node).Node.init(undefined);
            var queue_node = std.atomic.Queue(GetNode).Node.init(GetNode{
                .tick_node = &my_tick_node,
                .data = GetNode.Data{
                    .OrNull = GetNode.OrNull{
=======
            suspend {
                var my_tick_node = Loop.NextTickNode{
                    .next = undefined,
                    .data = @handle(),
                };
                var queue_node = std.atomic.Queue(GetNode).Node{
                    .data = GetNode{
>>>>>>> fb05b964
                        .ptr = &result,
                        .or_null = &or_null_node,
                    },
                },
            });
            or_null_node.data = &queue_node;

            // TODO test canceling getOrNull
            errdefer {
                _ = self.or_null_queue.remove(&or_null_node);
                _ = @atomicRmw(usize, &self.get_count, AtomicRmwOp.Sub, 1, AtomicOrder.SeqCst);
                const need_dispatch = !self.getters.remove(&queue_node);
                self.loop.cancelOnNextTick(&my_tick_node);
                if (need_dispatch) {
                    // oops we made the get_count incorrect for a period of time. fix by dispatching.
                    _ = @atomicRmw(usize, &self.get_count, AtomicRmwOp.Add, 1, AtomicOrder.SeqCst);
                    self.dispatch();
                }
            }

            suspend |_| {
                self.getters.put(&queue_node);
                _ = @atomicRmw(usize, &self.get_count, AtomicRmwOp.Add, 1, AtomicOrder.SeqCst);
                self.or_null_queue.put(&or_null_node);

                self.dispatch();
            }
            return result;
        }

        fn dispatch(self: *SelfChannel) void {
            // set the "need dispatch" flag
            _ = @atomicRmw(u8, &self.need_dispatch, AtomicRmwOp.Xchg, 1, AtomicOrder.SeqCst);

            lock: while (true) {
                // set the lock flag
                const prev_lock = @atomicRmw(u8, &self.dispatch_lock, AtomicRmwOp.Xchg, 1, AtomicOrder.SeqCst);
                if (prev_lock != 0) return;

                // clear the need_dispatch flag since we're about to do it
                _ = @atomicRmw(u8, &self.need_dispatch, AtomicRmwOp.Xchg, 0, AtomicOrder.SeqCst);

                while (true) {
                    one_dispatch: {
                        // later we correct these extra subtractions
                        var get_count = @atomicRmw(usize, &self.get_count, AtomicRmwOp.Sub, 1, AtomicOrder.SeqCst);
                        var put_count = @atomicRmw(usize, &self.put_count, AtomicRmwOp.Sub, 1, AtomicOrder.SeqCst);

                        // transfer self.buffer to self.getters
                        while (self.buffer_len != 0) {
                            if (get_count == 0) break :one_dispatch;

                            const get_node = &self.getters.get().?.data;
                            switch (get_node.data) {
                                GetNode.Data.Normal => |info| {
                                    info.ptr.* = self.buffer_nodes[self.buffer_index -% self.buffer_len];
                                },
                                GetNode.Data.OrNull => |info| {
                                    _ = self.or_null_queue.remove(info.or_null);
                                    info.ptr.* = self.buffer_nodes[self.buffer_index -% self.buffer_len];
                                },
                            }
                            self.loop.onNextTick(get_node.tick_node);
                            self.buffer_len -= 1;

                            get_count = @atomicRmw(usize, &self.get_count, AtomicRmwOp.Sub, 1, AtomicOrder.SeqCst);
                        }

                        // direct transfer self.putters to self.getters
                        while (get_count != 0 and put_count != 0) {
                            const get_node = &self.getters.get().?.data;
                            const put_node = &self.putters.get().?.data;

                            switch (get_node.data) {
                                GetNode.Data.Normal => |info| {
                                    info.ptr.* = put_node.data;
                                },
                                GetNode.Data.OrNull => |info| {
                                    _ = self.or_null_queue.remove(info.or_null);
                                    info.ptr.* = put_node.data;
                                },
                            }
                            self.loop.onNextTick(get_node.tick_node);
                            self.loop.onNextTick(put_node.tick_node);

                            get_count = @atomicRmw(usize, &self.get_count, AtomicRmwOp.Sub, 1, AtomicOrder.SeqCst);
                            put_count = @atomicRmw(usize, &self.put_count, AtomicRmwOp.Sub, 1, AtomicOrder.SeqCst);
                        }

                        // transfer self.putters to self.buffer
                        while (self.buffer_len != self.buffer_nodes.len and put_count != 0) {
                            const put_node = &self.putters.get().?.data;

                            self.buffer_nodes[self.buffer_index] = put_node.data;
                            self.loop.onNextTick(put_node.tick_node);
                            self.buffer_index +%= 1;
                            self.buffer_len += 1;

                            put_count = @atomicRmw(usize, &self.put_count, AtomicRmwOp.Sub, 1, AtomicOrder.SeqCst);
                        }
                    }

                    // undo the extra subtractions
                    _ = @atomicRmw(usize, &self.get_count, AtomicRmwOp.Add, 1, AtomicOrder.SeqCst);
                    _ = @atomicRmw(usize, &self.put_count, AtomicRmwOp.Add, 1, AtomicOrder.SeqCst);

                    // All the "get or null" functions should resume now.
                    var remove_count: usize = 0;
                    while (self.or_null_queue.get()) |or_null_node| {
                        remove_count += @boolToInt(self.getters.remove(or_null_node.data));
                        self.loop.onNextTick(or_null_node.data.data.tick_node);
                    }
                    if (remove_count != 0) {
                        _ = @atomicRmw(usize, &self.get_count, AtomicRmwOp.Sub, remove_count, AtomicOrder.SeqCst);
                    }

                    // clear need-dispatch flag
                    const need_dispatch = @atomicRmw(u8, &self.need_dispatch, AtomicRmwOp.Xchg, 0, AtomicOrder.SeqCst);
                    if (need_dispatch != 0) continue;

                    const my_lock = @atomicRmw(u8, &self.dispatch_lock, AtomicRmwOp.Xchg, 0, AtomicOrder.SeqCst);
                    assert(my_lock != 0);

                    // we have to check again now that we unlocked
                    if (@atomicLoad(u8, &self.need_dispatch, AtomicOrder.SeqCst) != 0) continue :lock;

                    return;
                }
            }
        }
    };
}

test "std.event.Channel" {
    var da = std.heap.DirectAllocator.init();
    defer da.deinit();

    const allocator = &da.allocator;

    var loop: Loop = undefined;
    // TODO make a multi threaded test
    try loop.initSingleThreaded(allocator);
    defer loop.deinit();

    const channel = try Channel(i32).create(&loop, 0);
    defer channel.destroy();

    const handle = try async<allocator> testChannelGetter(&loop, channel);
    defer cancel handle;

    const putter = try async<allocator> testChannelPutter(channel);
    defer cancel putter;

    loop.run();
}

async fn testChannelGetter(loop: *Loop, channel: *Channel(i32)) void {
    errdefer @panic("test failed");

    const value1_promise = try async channel.get();
    const value1 = await value1_promise;
    assert(value1 == 1234);

    const value2_promise = try async channel.get();
    const value2 = await value2_promise;
    assert(value2 == 4567);

    const value3_promise = try async channel.getOrNull();
    const value3 = await value3_promise;
    assert(value3 == null);

    const last_put = try async testPut(channel, 4444);
    const value4 = await try async channel.getOrNull();
    assert(value4.? == 4444);
    await last_put;
}

async fn testChannelPutter(channel: *Channel(i32)) void {
    await (async channel.put(1234) catch @panic("out of memory"));
    await (async channel.put(4567) catch @panic("out of memory"));
}

async fn testPut(channel: *Channel(i32), value: i32) void {
    await (async channel.put(value) catch @panic("out of memory"));
}<|MERGE_RESOLUTION|>--- conflicted
+++ resolved
@@ -87,15 +87,12 @@
         /// puts a data item in the channel. The promise completes when the value has been added to the
         /// buffer, or in the case of a zero size buffer, when the item has been retrieved by a getter.
         pub async fn put(self: *SelfChannel, data: T) void {
-<<<<<<< HEAD
             // TODO fix this workaround
-            var my_handle: promise = undefined;
-            suspend |p| {
-                my_handle = p;
-                resume p;
-            }
-
-            var my_tick_node = Loop.NextTickNode.init(my_handle);
+            suspend {
+                resume @handle();
+            }
+
+            var my_tick_node = Loop.NextTickNode.init(@handle());
             var queue_node = std.atomic.Queue(PutNode).Node.init(PutNode{
                 .tick_node = &my_tick_node,
                 .data = data,
@@ -112,21 +109,7 @@
                     self.dispatch();
                 }
             }
-            suspend |handle| {
-=======
-            suspend {
-                var my_tick_node = Loop.NextTickNode{
-                    .next = undefined,
-                    .data = @handle(),
-                };
-                var queue_node = std.atomic.Queue(PutNode).Node{
-                    .data = PutNode{
-                        .tick_node = &my_tick_node,
-                        .data = data,
-                    },
-                    .next = undefined,
-                };
->>>>>>> fb05b964
+            suspend {
                 self.putters.put(&queue_node);
                 _ = @atomicRmw(usize, &self.put_count, AtomicRmwOp.Add, 1, AtomicOrder.SeqCst);
 
@@ -138,17 +121,14 @@
         /// complete when the next item is put in the channel.
         pub async fn get(self: *SelfChannel) T {
             // TODO fix this workaround
-            var my_handle: promise = undefined;
-            suspend |p| {
-                my_handle = p;
-                resume p;
+            suspend {
+                resume @handle();
             }
 
             // TODO integrate this function with named return values
             // so we can get rid of this extra result copy
             var result: T = undefined;
-<<<<<<< HEAD
-            var my_tick_node = Loop.NextTickNode.init(my_handle);
+            var my_tick_node = Loop.NextTickNode.init(@handle());
             var queue_node = std.atomic.Queue(GetNode).Node.init(GetNode{
                 .tick_node = &my_tick_node,
                 .data = GetNode.Data{
@@ -168,7 +148,7 @@
                 }
             }
 
-            suspend |_| {
+            suspend {
                 self.getters.put(&queue_node);
                 _ = @atomicRmw(usize, &self.get_count, AtomicRmwOp.Add, 1, AtomicOrder.SeqCst);
 
@@ -192,30 +172,19 @@
         /// for data and will not wait for data to be available.
         pub async fn getOrNull(self: *SelfChannel) ?T {
             // TODO fix this workaround
-            var my_handle: promise = undefined;
-            suspend |p| {
-                my_handle = p;
-                resume p;
+            suspend {
+                resume @handle();
             }
 
             // TODO integrate this function with named return values
             // so we can get rid of this extra result copy
             var result: ?T = null;
-            var my_tick_node = Loop.NextTickNode.init(my_handle);
+            var my_tick_node = Loop.NextTickNode.init(@handle());
             var or_null_node = std.atomic.Queue(*std.atomic.Queue(GetNode).Node).Node.init(undefined);
             var queue_node = std.atomic.Queue(GetNode).Node.init(GetNode{
                 .tick_node = &my_tick_node,
                 .data = GetNode.Data{
                     .OrNull = GetNode.OrNull{
-=======
-            suspend {
-                var my_tick_node = Loop.NextTickNode{
-                    .next = undefined,
-                    .data = @handle(),
-                };
-                var queue_node = std.atomic.Queue(GetNode).Node{
-                    .data = GetNode{
->>>>>>> fb05b964
                         .ptr = &result,
                         .or_null = &or_null_node,
                     },
@@ -236,7 +205,7 @@
                 }
             }
 
-            suspend |_| {
+            suspend {
                 self.getters.put(&queue_node);
                 _ = @atomicRmw(usize, &self.get_count, AtomicRmwOp.Add, 1, AtomicOrder.SeqCst);
                 self.or_null_queue.put(&or_null_node);
