--- conflicted
+++ resolved
@@ -403,7 +403,6 @@
     expect(b0 != b1);
 }
 
-<<<<<<< HEAD
 test "return union init with void payload" {
     const S = struct {
         fn entry() void {
@@ -417,13 +416,14 @@
             two: u32,
         };
         fn func() Outer {
-            return Outer{ .state = State{ .one = {} }};
+            return Outer{ .state = State{ .one = {} } };
         }
     };
     S.entry();
     comptime S.entry();
-=======
-test "unionInit can modify a union type" {
+}
+
+test "@unionInit can modify a union type" {
     const UnionInitEnum = union(enum) {
         Boolean: bool,
         Byte: u8,
@@ -442,7 +442,7 @@
     expect(value.Byte == 3);
 }
 
-test "unionInit can modify a pointer value" {
+test "@unionInit can modify a pointer value" {
     const UnionInitEnum = union(enum) {
         Boolean: bool,
         Byte: u8,
@@ -456,5 +456,4 @@
 
     value_ptr.* = @unionInit(UnionInitEnum, "Byte", 2);
     expect(value.Byte == 2);
->>>>>>> 9b7ad124
 }